import unittest
from datetime import date, datetime
from urllib2 import HTTPError, URLError
import warnings

from mock import patch, sentinel

from sapphire import api


STATION = 501


class APITests(unittest.TestCase):
    def setUp(self):
        self.api = api.API()

    @patch.object(api, 'urlopen')
    def test_no_check_connection(self, mock_urlopen):
        self.assertTrue(self.api.check_connection())
        mock_urlopen.return_value.read.side_effect = URLError('no interwebs!')
        self.assertFalse(self.api.check_connection())

    @patch.object(api, 'urlopen')
    def test__retrieve_url(self, mock_urlopen):
        mock_urlopen.return_value.read.side_effect = HTTPError(None, None, None, None, None)
        self.assertRaises(Exception, self.api._retrieve_url, '')
        mock_urlopen.return_value.read.side_effect = URLError('no interwebs!')
        self.assertRaises(Exception, self.api._retrieve_url, '')

    @patch.object(api, 'urlopen')
    def test__get_tsv(self, mock_urlopen):
        mock_urlopen.return_value.read.return_value = '1297956608\t52.3414237\t4.8807081\t43.32'
<<<<<<< HEAD
        self.assertEqual(self.api._get_tsv('gps/2/', allow_stale=False, use_cache=True).tolist(),
=======
        self.api.force_fresh = True
        self.assertEqual(self.api._get_tsv('gps/2/').tolist(),
>>>>>>> f0900f09
                         [(1297956608, 52.3414237, 4.8807081, 43.32)])
        self.assertEqual(self.api._get_tsv('gps/1/', allow_stale=False, use_cache=True),
                         '13371337')

        mock_urlopen.return_value.read.side_effect = URLError('no interwebs!')
        self.assertRaises(Exception, self.api._get_tsv, 'gps/2/')
        self.api.force_fresh = False
        self.assertRaises(Exception, self.api._get_tsv, 'gps/0/')
        with warnings.catch_warnings(record=True) as warned:
            self.assertEqual(self.api._get_tsv('gps/2/').tolist()[0],
                             (1297953008, 52.3414237, 4.8807081, 43.32))
        self.assertEqual(len(warned), 1)


@unittest.skipUnless(api.API.check_connection(), "Internet connection required")
class NetworkTests(unittest.TestCase):
    def setUp(self):
        self.network = api.Network(force_fresh=True, force_stale=False)
        self.keys = ['name', 'number']

    @patch.object(api.Network, 'countries')
    @patch.object(api.Network, 'clusters')
    @patch.object(api.Network, 'subclusters')
    @patch.object(api.Network, 'stations')
    def test_nested_network(self, mock_stations, mock_subcluster,
                            mock_clusters, mock_countries):
        mock_countries.return_value = [{'name': sentinel.country_name,
                                        'number': sentinel.country_number}]
        mock_clusters.return_value = [{'name': sentinel.cluster_name,
                                       'number': sentinel.cluster_number}]
        mock_subcluster.return_value = [{'name': sentinel.subcluster_name,
                                         'number': sentinel.subcluster_number}]
        mock_stations.return_value = [{'name': sentinel.station_name,
                                       'number': sentinel.station_number}]
        nested_network = self.network.nested_network()
        self.assertEqual(nested_network,
                         [{'clusters': [
                           {'subclusters': [
                            {'stations': [
                             {'name': sentinel.station_name,
                              'number': sentinel.station_number}],
                             'name': sentinel.subcluster_name,
                             'number': sentinel.subcluster_number}],
                            'name': sentinel.cluster_name,
                            'number': sentinel.cluster_number}],
                           'name': sentinel.country_name,
                           'number': sentinel.country_number}])

    def test_lazy_countries(self):
        self.laziness_of_method('countries')

    def test_countries(self):
        self.network.countries()
        self.assertEqual(self.network._all_countries, self.network.countries())
        self.assertEqual(self.network.countries()[0].keys(), self.keys)

    def test_lazy_clusters(self):
        self.laziness_of_method('clusters')

    def test_clusters(self):
        self.network.clusters()
        self.assertEqual(self.network._all_clusters, self.network.clusters())
        self.assertEqual(self.network.clusters()[0].keys(), self.keys)
        self.assertEqual(self.network.clusters(country=70000)[0]['number'], 70000)

    def test_bad_clusters(self):
        bad_number = 1
        self.assertRaises(Exception, self.network.clusters, country=bad_number)

    def test_lazy_subclusters(self):
        self.laziness_of_method('subclusters')

    def test_subcluster(self):
        self.network.subclusters()
        self.assertEqual(self.network._all_subclusters, self.network.subclusters())
        self.assertEqual(self.network.subclusters()[0].keys(), self.keys)
        self.assertEqual(self.network.subclusters(country=70000)[0]['number'], 70000)
        self.assertEqual(self.network.subclusters(cluster=70000)[0]['number'], 70000)

    def test_bad_subcluster(self):
        bad_number = 1
        self.assertRaises(Exception, self.network.subclusters, country=bad_number)
        self.assertRaises(Exception, self.network.subclusters, cluster=bad_number)

    def test_country_numbers(self):
        self.network._all_countries = [{'number': sentinel.number1},
                                       {'number': sentinel.number2}]
        self.assertEqual(self.network.country_numbers(),
                         [sentinel.number1, sentinel.number2])

    @patch.object(api.Network, 'clusters')
    @patch.object(api.Network, 'validate_numbers')
    def test_cluster_numbers(self, mock_validate, mock_clusters):
        mock_clusters.return_value = [{'number': sentinel.number1},
                                      {'number': sentinel.number2}]
        self.assertEqual(self.network.cluster_numbers(sentinel.country),
                         [sentinel.number1, sentinel.number2])
        mock_clusters.assert_called_once_with(country=sentinel.country)

    @patch.object(api.Network, 'subclusters')
    @patch.object(api.Network, 'validate_numbers')
    def test_subcluster_numbers(self, mock_validate, mock_subclusters):
        mock_subclusters.return_value = [{'number': sentinel.number1},
                                         {'number': sentinel.number2}]
        self.assertEqual(self.network.subcluster_numbers(sentinel.country,
                                                         sentinel.cluster),
                         [sentinel.number1, sentinel.number2])
        mock_subclusters.assert_called_once_with(country=sentinel.country,
                                                 cluster=sentinel.cluster)

    @patch.object(api.Network, 'stations')
    @patch.object(api.Network, 'validate_numbers')
    def test_station_numbers(self, mock_validate, mock_stations):
        mock_stations.return_value = [{'number': sentinel.number1},
                                      {'number': sentinel.number2}]
        station_numbers = self.network.station_numbers(sentinel.country,
                                                       sentinel.cluster,
                                                       sentinel.subcluster)
        self.assertEqual(station_numbers, [sentinel.number1, sentinel.number2])
        mock_stations.assert_called_once_with(country=sentinel.country,
                                              cluster=sentinel.cluster,
                                              subcluster=sentinel.subcluster)

    @patch.object(api.Network, '_retrieve_url')
    def test_station_numbers_disconnected(self, mock_retrieve_url):
        mock_retrieve_url.side_effect = Exception('no interwebs!')
        self.assertRaises(Exception, self.network.station_numbers)
        self.assertRaises(Exception, self.network.station_numbers, country=20000)
        self.assertRaises(Exception, self.network.station_numbers, cluster=1000)
        self.assertRaises(Exception, self.network.station_numbers, subcluster=500)

    def test_invalid_query_for_station_numbers(self):
        bad_number = 1
        self.assertRaises(Exception, self.network.station_numbers, country=bad_number)
        self.assertRaises(Exception, self.network.station_numbers, cluster=bad_number)
        self.assertRaises(Exception, self.network.station_numbers, subcluster=bad_number)

    def test_lazy_stations(self):
        self.laziness_of_method('stations')

    def test_stations(self):
        self.network.stations()
        self.assertEqual(self.network._all_stations, self.network.stations())
        self.assertEqual(self.network.stations()[0].keys(), self.keys)
        self.assertEqual(self.network.stations(country=20000)[0]['number'], 20001)
        self.assertEqual(self.network.stations(cluster=20000)[0]['number'], 20001)
        self.assertEqual(self.network.stations(subcluster=20000)[0]['number'], 20001)

    def test_bad_stations(self):
        bad_number = 1
        self.assertRaises(Exception, self.network.stations, country=bad_number)
        self.assertRaises(Exception, self.network.stations, cluster=bad_number)
        self.assertRaises(Exception, self.network.stations, subcluster=bad_number)

    def test_stations_with_data(self):
        stations_with_data = self.network.stations_with_data(2004, 1, 9)
        self.assertEqual(stations_with_data[0].keys(), self.keys)
        self.assertEqual(stations_with_data[0]['number'], 2)
        self.assertEqual(len(self.network.stations_with_data(2004, 1, 1)), 0)
        self.assertRaises(Exception, self.network.stations_with_data, year=2004, day=1)
        self.assertRaises(Exception, self.network.stations_with_data, month=1, day=1)
        self.assertRaises(Exception, self.network.stations_with_data, month=1)
        self.assertRaises(Exception, self.network.stations_with_data, day=1)

    def test_stations_with_weather(self):
        stations_with_weather = self.network.stations_with_weather(2013, 1, 1)
        self.assertEqual(stations_with_weather[0].keys(), self.keys)
        self.assertEqual(stations_with_weather[0]['number'], 3)
        self.assertEqual(len(self.network.stations_with_weather(2004, 10, 1)), 0)
        self.assertRaises(Exception, self.network.stations_with_weather, year=2004, day=1)
        self.assertRaises(Exception, self.network.stations_with_weather, month=1, day=1)
        self.assertRaises(Exception, self.network.stations_with_weather, month=1)
        self.assertRaises(Exception, self.network.stations_with_weather, day=1)

    def test_coincidence_time(self):
        names = ('hour', 'counts')
        data = self.network.coincidence_time(2013, 1, 1)
        self.assertEqual(data.dtype.names, names)
        self.assertTrue((data['hour'] == range(24)).all())
        self.assertEqual(data['counts'][0], 451)

    def test_coincidence_number(self):
        names = ('n', 'counts')
        data = self.network.coincidence_number(2013, 1, 1)
        self.assertEqual(data.dtype.names, names)
        self.assertTrue((data['n'] == range(2, 100)).all())
        self.assertEqual(data['counts'][0], 9479)

    @patch.object(api, 'urlopen')
    def test_uptime(self, mock_urlopen):
        # datetime(2014,1,1) 2 days on, 2 days off, 1 day on
        event_time_1 = '1388534400\t2000.\n'+\
                       '1388538000\t2000.\n'+\
                       '1388541600\t12.\n'+\
                       '1388545200\t125.\n'+\
                       '1388548800\t3000.\n'
        # datetime(2014,1,1) 2 days off, 3 days on
        event_time_2 = '1388534400\t50.\n'+\
                       '1388538000\t20.\n'+\
                       '1388541600\t2000.\n'+\
                       '1388545200\t2000.\n'+\
                       '1388548800\t3000.\n'
        # station 1
        mock_urlopen.return_value.read.return_value = event_time_1
        self.assertEqual(self.network.uptime([1]), 3)
        self.assertEqual(self.network.uptime([1], start=datetime(2014, 1, 1),
                         end=datetime(2014, 1, 1, 2)), 2)
        self.assertEqual(self.network.uptime([1], start=datetime(2014, 1, 1),
                         end=datetime(2014, 1, 2)), 3)
        # station 2
        mock_urlopen.return_value.read.return_value = event_time_2
        self.assertEqual(self.network.uptime([1]), 3)
        self.assertEqual(self.network.uptime([1], start=datetime(2014, 1, 1),
                         end=datetime(2014, 1, 1, 2)), 0)
        self.assertEqual(self.network.uptime([1], start=datetime(2014, 1, 1),
                         end=datetime(2014, 1, 2)), 3)
        # two stations together
        mock_urlopen.return_value.read.side_effect = [event_time_1, event_time_2]
        self.assertEqual(self.network.uptime([1, 2]), 1)

    def laziness_of_method(self, method):
        with patch.object(api.API, '_get_json') as mock_get_json:
            self.assertFalse(mock_get_json.called)
            data = self.network.__getattribute__(method)()
            self.assertTrue(mock_get_json.called)
            self.assertEqual(mock_get_json.call_count, 1)
            data2 = self.network.__getattribute__(method)()
            self.assertEqual(mock_get_json.call_count, 1)
            self.assertEqual(data, data2)


class StaleNetworkTests(NetworkTests):
    def setUp(self):
        self.network = api.Network(force_fresh=False, force_stale=True)
        self.keys = ['name', 'number']

    @patch.object(api.Network, '_retrieve_url')
    def test_station_numbers_disconnected(self, mock_retrieve_url):
        mock_retrieve_url.side_effect = Exception('no interwebs!')
        self.network.station_numbers()

    def test_stations_with_data(self):
        self.assertRaises(Exception, self.network.stations_with_data, 2004, 1, 9)

    def test_stations_with_weather(self):
        self.assertRaises(Exception, self.network.stations_with_weather, 2013, 1, 1)

    def test_coincidence_time(self):
        self.assertRaises(Exception, self.network.coincidence_time, 2013, 1, 1)

    def test_coincidence_number(self):
        self.assertRaises(Exception, self.network.coincidence_number, 2013, 1, 1)


@unittest.skipUnless(api.API.check_connection(), "Internet connection required")
class StationTests(unittest.TestCase):
    def setUp(self):
        self.station = api.Station(STATION, force_fresh=True, force_stale=False)

    @patch.object(api.API, '_retrieve_url')
    def test_no_stale_station(self, mock_retrieve_url):
        mock_retrieve_url.side_effect = Exception('no interwebs!')
        self.assertRaises(Exception, api.Station, 501, force_fresh=True)

    @patch.object(api.Network, 'station_numbers')
    def test_bad_station_number(self, mock_station_numbers):
        mock_station_numbers.side_effect = [501, 502, 503]
        self.assertRaises(Exception, api.Station, 1)

    def test_id_numbers(self):
        self.assertEqual(self.station.station, STATION)

    def test_properties(self):
        self.assertEqual(self.station.country(), 'Netherlands')
        self.assertEqual(self.station.cluster(), 'Amsterdam')
        self.assertEqual(self.station.subcluster(), 'Science Park')
        self.assertEqual(self.station.n_detectors(), 4)

    def test_detectors(self):
        keys = ['alpha', 'beta', 'radius', 'height']
        self.assertEqual(len(self.station.detectors()), self.station.n_detectors())
        self.assertEqual(self.station.detectors()[0].keys(), keys)
        self.assertEqual(self.station.detectors(date(2011, 1, 1))[0].keys(), keys)
        self.assertEqual(self.station.detectors(date(2011, 1, 1))[0]['alpha'], 225)

    def test_location(self):
        keys = ['latitude', 'altitude', 'longitude']
        self.assertEqual(self.station.location().keys(), keys)
        self.assertEqual(self.station.location(date(2004, 1, 1))['latitude'],
                         52.3559179545407)

    def test_config(self):
        self.assertEqual(self.station.config()['detnum'], 501)
        self.assertEqual(self.station.config(date(2011, 1, 1))['mas_ch1_current'],
                         7.54901960784279)

    def test_num_events(self):
        self.assertIsInstance(self.station.n_events(2004), int)
        self.assertEqual(self.station.n_events(2004, 1, 1), 0)
        self.assertEqual(self.station.n_events(2013, 8, 1), 63735)

    def test_num_events_bad_args(self):
        # No year
        self.assertRaises(Exception, self.station.n_events, month=1, day=1, hour=1)
        self.assertRaises(Exception, self.station.n_events, month=1, day=1)
        self.assertRaises(Exception, self.station.n_events, month=1, hour=1)
        self.assertRaises(Exception, self.station.n_events, month=1)
        self.assertRaises(Exception, self.station.n_events, day=1, hour=1)
        self.assertRaises(Exception, self.station.n_events, day=1)
        self.assertRaises(Exception, self.station.n_events, hour=1)
        # No month
        self.assertRaises(Exception, self.station.n_events, year=2011, day=1, hour=1)
        self.assertRaises(Exception, self.station.n_events, year=2011, day=1)
        self.assertRaises(Exception, self.station.n_events, year=2011, hour=1)
        # No day
        self.assertRaises(Exception, self.station.n_events, year=2011, month=1, hour=1)

    def test_has_data(self):
        self.assertEqual(self.station.has_data(), True)
        self.assertEqual(self.station.has_data(2014), True)
        self.assertEqual(self.station.has_data(2014, 1, 1), True)

    def test_has_data_bad_args(self):
        self.assertRaises(Exception, self.station.has_data, year=2002, month=1)
        self.assertRaises(Exception, self.station.has_data, day=1)
        self.assertRaises(Exception, self.station.has_data, month=1)
        self.assertRaises(Exception, self.station.has_data, month=1, day=1)
        self.assertRaises(Exception, self.station.has_data, year=2011, day=1)

    def test_has_weather(self):
        self.assertEqual(self.station.has_weather(), True)
        self.assertEqual(self.station.has_weather(2014), True)
        self.assertEqual(self.station.has_weather(2014, 1, 1), True)

    def test_has_weather_bad_args(self):
        self.assertRaises(Exception, self.station.has_weather, year=2002, month=1)
        self.assertRaises(Exception, self.station.has_weather, day=1)
        self.assertRaises(Exception, self.station.has_weather, month=1)
        self.assertRaises(Exception, self.station.has_weather, month=1, day=1)
        self.assertRaises(Exception, self.station.has_weather, year=2011, day=1)

    @patch.object(api, 'urlopen')
    def test_event_trace(self, mock_urlopen):
        trace = '[%s]' % ', '.join(str(v) for v in range(0, 11))
        mock_urlopen.return_value.read.return_value = '[%s]' % ', '.join(4 * [trace])
        self.assertEqual(self.station.event_trace(1378771205, 571920029)[3][9], 9)
        trace = '[%s]' % ', '.join(str(v) for v in range(200, 211))
        mock_urlopen.return_value.read.return_value = '[%s]' % ', '.join(4 * [trace])
        self.assertEqual(self.station.event_trace(1378771205, 571920029, raw=True)[3][9], 209)

    def test_event_time(self):
        names = ('hour', 'counts')
        data = self.station.event_time(2013, 1, 1)
        self.assertEqual(data.dtype.names, names)
        self.assertTrue((data['hour'] == range(24)).all())

    def test_pulse_height(self):
        names = ('pulseheight', 'ph1', 'ph2', 'ph3', 'ph4')
        data = self.station.pulse_height(2013, 1, 1)
        self.assertEqual(data.dtype.names, names)
        self.assertTrue((data['pulseheight'] == range(0, 2500, 10)).all())

    def test_pulse_integral(self):
        names = ('pulseintegral', 'pi1', 'pi2', 'pi3', 'pi4')
        data = self.station.pulse_integral(2013, 1, 1)
        self.assertEqual(data.dtype.names, names)
        self.assertTrue((data['pulseintegral'] == range(0, 62500, 250)).all())

    def test_barometer(self):
        names = ('timestamp', 'air_pressure')
        data = self.station.barometer(2013, 1, 1)
        self.assertEqual(data.dtype.names, names)

    def test_temperature(self):
        names = ('timestamp', 'temperature')
        data = self.station.temperature(2013, 1, 1)
        self.assertEqual(data.dtype.names, names)

    def test_voltages(self):
        names = ('timestamp', 'voltage1', 'voltage2', 'voltage3', 'voltage4')
        data = self.station.voltages
        self.assertEqual(data.dtype.names, names)

    def test_laziness_voltages(self):
        self.laziness_of_attribute('voltages')

    def test_voltage(self):
        data = self.station.voltage(1378771200)  # 2013-9-10
        self.assertEqual(data, [954, 860, 714, 752])

        data = self.station.voltage(0)  # 1970-1-1
        data2 = self.station.voltages[0]
        self.assertEqual(data, [data2['voltage1'], data2['voltage2'],
                                data2['voltage3'], data2['voltage4']])
        data = self.station.voltage(2208988800)  # 2040-1-1
        data2 = self.station.voltages[-1]
        self.assertEqual(data, [data2['voltage1'], data2['voltage2'],
                                data2['voltage3'], data2['voltage4']])

    def test_laziness_currents(self):
        self.laziness_of_attribute('currents')

    def test_currents(self):
        names = ('timestamp', 'current1', 'current2', 'current3', 'current4')
        data = self.station.currents
        self.assertEqual(data.dtype.names, names)

    def test_current(self):
        data = self.station.current(1378771200)  # 2013-9-10
        self.assertEqual(data, [7.84, 7.94, 10.49, 10.88])

    def test_laziness_gps_locations(self):
        self.laziness_of_attribute('gps_locations')

    def test_gps_locations(self):
        names = ('timestamp', 'latitude', 'longitude', 'altitude')
        data = self.station.gps_locations
        self.assertEqual(data.dtype.names, names)

    def test_gps_location(self):
        keys = ['latitude', 'longitude', 'altitude']
        data = self.station.gps_location(1378771200)  # 2013-9-10
        self.assertItemsEqual(data.keys(), keys)
        self.assertItemsEqual(data.values(), [52.3559286, 4.9511443, 54.97])

    def test_laziness_station_layouts(self):
        self.laziness_of_attribute('station_layouts')

    def test_triggers(self):
        names = ('timestamp', 'low1', 'low2', 'low3', 'low4', 'high1', 'high2',
                 'high3', 'high4', 'n_low', 'n_high', 'and_or', 'external')
        data = self.station.triggers
        self.assertEqual(data.dtype.names, names)

    def test_trigger(self):
        thresholds, trigger = self.station.trigger(1378771200)  # 2013-9-10
        self.assertItemsEqual(thresholds, [[253, 323]] * 4)
        self.assertItemsEqual(trigger, [2, 3, 1, 0])

    def test_laziness_triggers(self):
        self.laziness_of_attribute('triggers')

    def test_station_layouts(self):
        names = ('timestamp',
                 'radius1', 'alpha1', 'height1', 'beta1',
                 'radius2', 'alpha2', 'height2', 'beta2',
                 'radius3', 'alpha3', 'height3', 'beta3',
                 'radius4', 'alpha4', 'height4', 'beta4')
        data = self.station.station_layouts
        self.assertEqual(data.dtype.names, names)

    def test_station_layout(self):
        data = self.station.station_layout(0)
        self.assertEqual(len(data), 4)
        self.assertEqual(len(data[0]), 4)

    def test_laziness_detector_timing_offsets(self):
        self.laziness_of_attribute('detector_timing_offsets')

    @patch.object(api, 'urlopen')
    def test_detector_timing_offsets(self, mock_urlopen):
        mock_urlopen.return_value.read.return_value = '1234567980\t0.0\t2.5\t-2.5\t0.25\n' * 4
        names = ('timestamp', 'offset1', 'offset2', 'offset3', 'offset4')
        data = self.station.detector_timing_offsets
        self.assertEqual(data.dtype.names, names)
        self.assertEqual(len(data), 4)
        self.assertEqual(len(data[0]), 5)

    @patch.object(api, 'urlopen')
    def test_detector_timing_offset(self, mock_urlopen):
        mock_urlopen.return_value.read.return_value = '1234567980\t0.0\t2.5\t-2.5\t0.25\n' * 4
        offsets = self.station.detector_timing_offset(0)
        self.assertEqual(len(offsets), 4)

    def laziness_of_attribute(self, attribute):
        with patch.object(api.API, '_get_tsv') as mock_get_tsv:
            self.assertFalse(mock_get_tsv.called)
            data = self.station.__getattribute__(attribute)
            self.assertTrue(mock_get_tsv.called)
            self.assertEqual(mock_get_tsv.call_count, 1)
            data2 = self.station.__getattribute__(attribute)
            self.assertEqual(mock_get_tsv.call_count, 1)
            self.assertEqual(data, data2)


class StaleStationTests(StationTests):
    def setUp(self):
        self.station = api.Station(STATION, force_stale=True)

    def test_location(self):
        keys = ['latitude', 'altitude', 'longitude']
        self.assertEqual(self.station.location().keys(), keys)
        self.assertRaises(Exception, self.station.location, date(2004, 1, 1))

    def test_config(self):
        self.assertRaises(Exception, self.station.config, 501)
        self.assertRaises(Exception, self.station.config, date(2011, 1, 1))

    def test_num_events(self):
        self.assertRaises(Exception, self.station.n_events, 2004)
        self.assertRaises(Exception, self.station.n_events, 2004, 1, 1)
        self.assertRaises(Exception, self.station.n_events, 2013, 8, 1)

    def test_has_data(self):
        self.assertRaises(Exception, self.station.has_data)
        self.assertRaises(Exception, self.station.has_data, 2014)
        self.assertRaises(Exception, self.station.has_data, 2014, 1, 1)

    def test_has_weather(self):
        self.assertRaises(Exception, self.station.has_weather)
        self.assertRaises(Exception, self.station.has_weather, 2014)
        self.assertRaises(Exception, self.station.has_weather, 2014, 1, 1)

    @patch.object(api, 'urlopen')
    def test_event_trace(self, mock_urlopen):
        trace = '[%s]' % ', '.join(str(v) for v in range(0, 11))
        mock_urlopen.return_value.read.return_value = '[%s]' % ', '.join(4 * [trace])
        self.assertRaises(Exception, self.station.event_trace, 1378771205, 571920029)
        self.assertRaises(Exception, self.station.event_trace, 1378771205, 571920029, raw=True)

    def test_event_time(self):
        self.assertRaises(Exception, self.station.event_time, 2013, 1, 1)

    def test_pulse_height(self):
        self.assertRaises(Exception, self.station.pulse_height, 2013, 1, 1)

    def test_pulse_integral(self):
        self.assertRaises(Exception, self.station.pulse_integral, 2013, 1, 1)

    def test_barometer(self):
        self.assertRaises(Exception, self.station.barometer, 2013, 1, 1)

    def test_temperature(self):
        self.assertRaises(Exception, self.station.temperature, 2013, 1, 1)

    @patch.object(api, 'urlopen')
    def test_detector_timing_offsets(self, mock_urlopen):
        mock_urlopen.return_value.read.return_value = '1234567980\t0.0\t2.5\t-2.5\t0.25\n' * 4
        with self.assertRaises(Exception):
            self.station.detector_timing_offsets

    @patch.object(api, 'urlopen')
    def test_detector_timing_offset(self, mock_urlopen):
        mock_urlopen.return_value.read.return_value = '1234567980\t0.0\t2.5\t-2.5\t0.25\n' * 4
        self.assertRaises(Exception, self.station.detector_timing_offset, 0)


if __name__ == '__main__':
    unittest.main()<|MERGE_RESOLUTION|>--- conflicted
+++ resolved
@@ -31,12 +31,8 @@
     @patch.object(api, 'urlopen')
     def test__get_tsv(self, mock_urlopen):
         mock_urlopen.return_value.read.return_value = '1297956608\t52.3414237\t4.8807081\t43.32'
-<<<<<<< HEAD
-        self.assertEqual(self.api._get_tsv('gps/2/', allow_stale=False, use_cache=True).tolist(),
-=======
         self.api.force_fresh = True
         self.assertEqual(self.api._get_tsv('gps/2/').tolist(),
->>>>>>> f0900f09
                          [(1297956608, 52.3414237, 4.8807081, 43.32)])
         self.assertEqual(self.api._get_tsv('gps/1/', allow_stale=False, use_cache=True),
                          '13371337')
